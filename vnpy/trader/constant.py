"""
General constant string used in VN Trader.
"""

from enum import Enum


class Direction(Enum):
    """
    Direction of order/trade/position.
    """
    LONG = "多"
    SHORT = "空"
    NET = "净"


class Offset(Enum):
    """
    Offset of order/trade.
    """
    NONE = ""
    OPEN = "开"
    CLOSE = "平"
    CLOSETODAY = "平今"
    CLOSEYESTERDAY = "平昨"


class Status(Enum):
    """
    Order status.
    """
    SUBMITTING = "提交中"
    NOTTRADED = "未成交"
    PARTTRADED = "部分成交"
    ALLTRADED = "全部成交"
    CANCELLED = "已撤销"
    REJECTED = "拒单"


class Product(Enum):
    """
    Product class.
    """
    EQUITY = "股票"
    FUTURES = "期货"
    OPTION = "期权"
    INDEX = "指数"
    FOREX = "外汇"
    SPOT = "现货"
    ETF = "ETF"
    BOND = "债券"
    WARRANT = "权证"
    SPREAD = "价差"
    FUND = "基金"


class OrderType(Enum):
    """
    Order type.
    """
    LIMIT = "限价"
    MARKET = "市价"
    STOP = "STOP"
    FAK = "FAK"
    FOK = "FOK"
    RFQ = "询价"


class OptionType(Enum):
    """
    Option type.
    """
    CALL = "看涨期权"
    PUT = "看跌期权"


class Exchange(Enum):
    """
    Exchange.
    """
    # Chinese
    CFFEX = "CFFEX"         # China Financial Futures Exchange
    SHFE = "SHFE"           # Shanghai Futures Exchange
    CZCE = "CZCE"           # Zhengzhou Commodity Exchange
    DCE = "DCE"             # Dalian Commodity Exchange
    INE = "INE"             # Shanghai International Energy Exchange
    SSE = "SSE"             # Shanghai Stock Exchange
    SZSE = "SZSE"           # Shenzhen Stock Exchange
    SGE = "SGE"             # Shanghai Gold Exchange
    WXE = "WXE"             # Wuxi Steel Exchange
    CFETS = "CFETS"         # China Foreign Exchange Trade System

    # Global
    SMART = "SMART"         # Smart Router for US stocks
    NYSE = "NYSE"           # New York Stock Exchnage
    NASDAQ = "NASDAQ"       # Nasdaq Exchange
    ARCA = "ARCA"           # ARCA Exchange
    EDGEA = "EDGEA"         # Direct Edge Exchange
    ISLAND = "ISLAND"       # Nasdaq Island ECN
    NYMEX = "NYMEX"         # New York Mercantile Exchange
    COMEX = "COMEX"         # a division of theNew York Mercantile Exchange
    GLOBEX = "GLOBEX"       # Globex of CME
    IDEALPRO = "IDEALPRO"   # Forex ECN of Interactive Brokers
    CME = "CME"             # Chicago Mercantile Exchange
    ICE = "ICE"             # Intercontinental Exchange
    SEHK = "SEHK"           # Stock Exchange of Hong Kong
    HKFE = "HKFE"           # Hong Kong Futures Exchange
    HKSE = "HKSE"           # Hong Kong Stock Exchange
    SGX = "SGX"             # Singapore Global Exchange
    CBOT = "CBT"            # Chicago Board of Trade
    CBOE = "CBOE"           # Chicago Board Options Exchange
    CFE = "CFE"             # CBOE Futures Exchange
    DME = "DME"             # Dubai Mercantile Exchange
    EUREX = "EUX"           # Eurex Exchange
    APEX = "APEX"           # Asia Pacific Exchange
    LME = "LME"             # London Metal Exchange
    BMD = "BMD"             # Bursa Malaysia Derivatives
    TOCOM = "TOCOM"         # Tokyo Commodity Exchange
    EUNX = "EUNX"           # Euronext Exchange
    KRX = "KRX"             # Korean Exchange

<<<<<<< HEAD
    OTC = "OTC"             # Forex&CFD OTC Dealer

=======
>>>>>>> 8100c9f5
    # CryptoCurrency
    BITMEX = "BITMEX"
    OKEX = "OKEX"
    HUOBI = "HUOBI"
    BITFINEX = "BITFINEX"
    BINANCE = "BINANCE"
    BYBIT = "BYBIT"         # bybit.com
    COINBASE = "COINBASE"
    DERIBIT = "DERIBIT"
    GATEIO = "GATEIO"
    BITSTAMP = "BITSTAMP"

    # Special Function
    LOCAL = "LOCAL"         # For local generated data


class Currency(Enum):
    """
    Currency.
    """
    USD = "USD"
    HKD = "HKD"
    CNY = "CNY"


class Interval(Enum):
    """
    Interval of bar data.
    """
    MINUTE = "1m"
    HOUR = "1h"
    DAILY = "d"
    WEEKLY = "w"<|MERGE_RESOLUTION|>--- conflicted
+++ resolved
@@ -119,11 +119,6 @@
     EUNX = "EUNX"           # Euronext Exchange
     KRX = "KRX"             # Korean Exchange
 
-<<<<<<< HEAD
-    OTC = "OTC"             # Forex&CFD OTC Dealer
-
-=======
->>>>>>> 8100c9f5
     # CryptoCurrency
     BITMEX = "BITMEX"
     OKEX = "OKEX"
